import React, { useState, useEffect, useRef } from 'react';
import { Card, Table, Spinner } from 'react-bootstrap';
import { Line } from 'react-chartjs-2';
<<<<<<< HEAD
import { Chart as ChartJS, CategoryScale, LinearScale, PointElement, LineElement, Title, Tooltip, Legend } from 'chart.js';
import { fetchBotPrices } from '../api';

// Register Chart.js components
ChartJS.register(CategoryScale, LinearScale, PointElement, LineElement, Title, Tooltip, Legend);
=======
import {
  Chart as ChartJS,
  CategoryScale,
  LinearScale,
  PointElement,
  LineElement,
  Title,
  Tooltip,
  Legend
} from 'chart.js';
import { fetchBotPrices } from '../api';

ChartJS.register(
  CategoryScale,
  LinearScale,
  PointElement,
  LineElement,
  Title,
  Tooltip,
  Legend
);
>>>>>>> 60e29b17

function PriceHistory({ botId }) {
  const [priceHistory, setPriceHistory] = useState([]);
  const [loading, setLoading] = useState(true);
  const [error, setError] = useState(null);
  const [coinData, setCoinData] = useState({});
  const chartRef = useRef(null);

  useEffect(() => {
    loadPriceHistory();
    const interval = setInterval(loadPriceHistory, 60000); // Update every minute
    return () => clearInterval(interval);
  }, [botId]);
  
  // Process price history data whenever it changes
  useEffect(() => {
    if (priceHistory.length > 0) {
      // Group by coin
      const newCoinData = {};
      priceHistory.forEach(record => {
        if (!newCoinData[record.coin]) {
          newCoinData[record.coin] = {
            prices: [],
            timestamps: []
          };
        }
        newCoinData[record.coin].prices.push(record.price);
        newCoinData[record.coin].timestamps.push(new Date(record.timestamp).toLocaleTimeString());
      });
      
      setCoinData(newCoinData);
    }
  }, [priceHistory]);

  const loadPriceHistory = async () => {
    try {
      // Get last 24 hours of price history
      const toTime = new Date();
      const fromTime = new Date(toTime.getTime() - 24 * 60 * 60 * 1000);
      const data = await fetchBotPrices(botId, fromTime, toTime);
      setPriceHistory(data);
      setError(null);
    } catch (err) {
      console.error('Error fetching price history:', err);
      setError('Failed to load price history');
    } finally {
      setLoading(false);
    }
  };

  const prepareChartData = () => {
<<<<<<< HEAD
    if (!Object.keys(coinData).length) return null;
=======
    if (!priceHistory.length) return { chartData: null, coinData: {} };

    // Group by coin
    const coinData = {};
    priceHistory.forEach(record => {
      if (!coinData[record.coin]) {
        coinData[record.coin] = {
          prices: [],
          timestamps: []
        };
      }
      coinData[record.coin].prices.push(record.price);
      // Store the timestamp as both raw value and formatted string for different uses
      coinData[record.coin].timestamps.push(record.timestamp);
      coinData[record.coin].formattedTimes = coinData[record.coin].formattedTimes || [];
      coinData[record.coin].formattedTimes.push(new Date(record.timestamp).toLocaleTimeString());
    });
>>>>>>> 60e29b17

    const chartData = {
      labels: coinData[Object.keys(coinData)[0]].formattedTimes,
      datasets: Object.entries(coinData).map(([coin, data]) => ({
        label: coin,
        data: data.prices,
        fill: false,
        borderColor: `hsl(${Math.random() * 360}, 70%, 50%)`,
        tension: 0.1
      }))
    };

    return { chartData, coinData };
  };

  if (loading) {
    return (
      <div className="text-center p-4">
        <Spinner animation="border" role="status">
          <span className="visually-hidden">Loading...</span>
        </Spinner>
      </div>
    );
  }

<<<<<<< HEAD
  // Prepare chart data based on the current coinData
  const chartData = prepareChartData();
=======
  const { chartData, coinData } = prepareChartData();
>>>>>>> 60e29b17

  return (
    <div>
      {error && (
        <div className="alert alert-danger mb-4">{error}</div>
      )}

      {chartData && Object.keys(coinData).length > 0 ? (
        <>
          <div style={{ height: '400px' }}>
            <Line
              ref={chartRef}
              data={chartData}
              options={{
                responsive: true,
                maintainAspectRatio: false,
                scales: {
                  y: {
                    beginAtZero: false,
                    ticks: {
                      callback: value => `$${value.toLocaleString()}`
                    }
                  }
                },
                plugins: {
                  tooltip: {
                    callbacks: {
                      label: context => `${context.dataset.label}: $${context.parsed.y.toLocaleString()}`
                    }
                  },
                  legend: {
                    display: true
                  }
                }
              }}
            />
          </div>
          
          <Table className="mt-4" hover>
            <thead>
              <tr>
                <th>Coin</th>
                <th>Current Price</th>
                <th>24h Change</th>
                <th>Last Updated</th>
              </tr>
            </thead>
            <tbody>
              {Object.entries(coinData).map(([coin, data]) => {
                const currentPrice = data.prices[data.prices.length - 1];
                const prevPrice = data.prices[0];
                const priceChange = ((currentPrice - prevPrice) / prevPrice) * 100;
                
                return (
                  <tr key={coin}>
                    <td>{coin}</td>
                    <td>${currentPrice.toLocaleString()}</td>
                    <td className={priceChange >= 0 ? 'text-success' : 'text-danger'}>
                      {priceChange >= 0 ? '+' : ''}{priceChange.toFixed(2)}%
                    </td>
                    <td>{typeof data.timestamps[data.timestamps.length - 1] === 'string' 
                        ? new Date(data.timestamps[data.timestamps.length - 1]).toLocaleString() 
                        : new Date(Date.parse(data.timestamps[data.timestamps.length - 1])).toLocaleString()}</td>
                  </tr>
                );
              })}
            </tbody>
          </Table>
        </>
      ) : (
        <p className="text-center text-muted">No price data available</p>
      )}
    </div>
  );
}

export default PriceHistory;<|MERGE_RESOLUTION|>--- conflicted
+++ resolved
@@ -1,13 +1,6 @@
 import React, { useState, useEffect, useRef } from 'react';
 import { Card, Table, Spinner } from 'react-bootstrap';
 import { Line } from 'react-chartjs-2';
-<<<<<<< HEAD
-import { Chart as ChartJS, CategoryScale, LinearScale, PointElement, LineElement, Title, Tooltip, Legend } from 'chart.js';
-import { fetchBotPrices } from '../api';
-
-// Register Chart.js components
-ChartJS.register(CategoryScale, LinearScale, PointElement, LineElement, Title, Tooltip, Legend);
-=======
 import {
   Chart as ChartJS,
   CategoryScale,
@@ -20,6 +13,7 @@
 } from 'chart.js';
 import { fetchBotPrices } from '../api';
 
+// Register Chart.js components
 ChartJS.register(
   CategoryScale,
   LinearScale,
@@ -29,13 +23,12 @@
   Tooltip,
   Legend
 );
->>>>>>> 60e29b17
 
 function PriceHistory({ botId }) {
   const [priceHistory, setPriceHistory] = useState([]);
   const [loading, setLoading] = useState(true);
   const [error, setError] = useState(null);
-  const [coinData, setCoinData] = useState({});
+  const [processedCoins, setProcessedCoins] = useState({});
   const chartRef = useRef(null);
 
   useEffect(() => {
@@ -48,19 +41,19 @@
   useEffect(() => {
     if (priceHistory.length > 0) {
       // Group by coin
-      const newCoinData = {};
+      const newData = {};
       priceHistory.forEach(record => {
-        if (!newCoinData[record.coin]) {
-          newCoinData[record.coin] = {
+        if (!newData[record.coin]) {
+          newData[record.coin] = {
             prices: [],
             timestamps: []
           };
         }
-        newCoinData[record.coin].prices.push(record.price);
-        newCoinData[record.coin].timestamps.push(new Date(record.timestamp).toLocaleTimeString());
+        newData[record.coin].prices.push(record.price);
+        newData[record.coin].timestamps.push(new Date(record.timestamp).toLocaleTimeString());
       });
       
-      setCoinData(newCoinData);
+      setProcessedCoins(newData);
     }
   }, [priceHistory]);
 
@@ -81,31 +74,29 @@
   };
 
   const prepareChartData = () => {
-<<<<<<< HEAD
-    if (!Object.keys(coinData).length) return null;
-=======
-    if (!priceHistory.length) return { chartData: null, coinData: {} };
+    if (!priceHistory.length) return { chartData: null, processedData: {} };
 
     // Group by coin
-    const coinData = {};
+    const processedData = {};
     priceHistory.forEach(record => {
-      if (!coinData[record.coin]) {
-        coinData[record.coin] = {
+      if (!processedData[record.coin]) {
+        processedData[record.coin] = {
           prices: [],
           timestamps: []
         };
       }
-      coinData[record.coin].prices.push(record.price);
+      processedData[record.coin].prices.push(record.price);
       // Store the timestamp as both raw value and formatted string for different uses
-      coinData[record.coin].timestamps.push(record.timestamp);
-      coinData[record.coin].formattedTimes = coinData[record.coin].formattedTimes || [];
-      coinData[record.coin].formattedTimes.push(new Date(record.timestamp).toLocaleTimeString());
+      processedData[record.coin].timestamps.push(record.timestamp);
+      processedData[record.coin].formattedTimes = processedData[record.coin].formattedTimes || [];
+      processedData[record.coin].formattedTimes.push(new Date(record.timestamp).toLocaleTimeString());
     });
->>>>>>> 60e29b17
+    
+    if (!Object.keys(processedData).length) return { chartData: null, processedData: {} };
 
     const chartData = {
-      labels: coinData[Object.keys(coinData)[0]].formattedTimes,
-      datasets: Object.entries(coinData).map(([coin, data]) => ({
+      labels: processedData[Object.keys(processedData)[0]].formattedTimes,
+      datasets: Object.entries(processedData).map(([coin, data]) => ({
         label: coin,
         data: data.prices,
         fill: false,
@@ -114,25 +105,20 @@
       }))
     };
 
-    return { chartData, coinData };
+    return { chartData, processedData };
   };
 
   if (loading) {
     return (
-      <div className="text-center p-4">
-        <Spinner animation="border" role="status">
-          <span className="visually-hidden">Loading...</span>
-        </Spinner>
+      <div className="d-flex justify-content-center align-items-center" style={{ minHeight: '200px' }}>
+        <Spinner animation="border" />
+        <span className="ml-2">Loading price history...</span>
       </div>
     );
   }
 
-<<<<<<< HEAD
-  // Prepare chart data based on the current coinData
-  const chartData = prepareChartData();
-=======
-  const { chartData, coinData } = prepareChartData();
->>>>>>> 60e29b17
+  // Prepare chart data based on the current price history
+  const { chartData, processedData } = prepareChartData();
 
   return (
     <div>
@@ -140,7 +126,7 @@
         <div className="alert alert-danger mb-4">{error}</div>
       )}
 
-      {chartData && Object.keys(coinData).length > 0 ? (
+      {chartData && Object.keys(processedData).length > 0 ? (
         <>
           <div style={{ height: '400px' }}>
             <Line
@@ -181,7 +167,7 @@
               </tr>
             </thead>
             <tbody>
-              {Object.entries(coinData).map(([coin, data]) => {
+              {Object.entries(processedData).map(([coin, data]) => {
                 const currentPrice = data.prices[data.prices.length - 1];
                 const prevPrice = data.prices[0];
                 const priceChange = ((currentPrice - prevPrice) / prevPrice) * 100;
