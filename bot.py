--- conflicted
+++ resolved
@@ -197,7 +197,6 @@
             
         best_coin = None
         best_change = -float('inf')
-<<<<<<< HEAD
 
         logger.debug(f"BOT [{self.name}] Finding best swap from changes: {changes}")
         logger.debug(f"BOT [{self.name}] Threshold for swaps: {self.threshold}")
@@ -216,66 +215,6 @@
                 logger.debug(f"BOT [{self.name}] {coin} exceeds threshold but not better than current best {best_coin}")
             elif change > best_change:
                 logger.debug(f"BOT [{self.name}] {coin} is better than previous best but below threshold {self.threshold}")
-=======
-        
-        # Current amount (simplified to 1.0 for now)
-        current_amount = 1.0
-        
-        # First find all coins that exceed the threshold
-        candidates = []
-        for coin, change in changes.items():
-            if change > self.threshold:
-                candidates.append((coin, change))
-                
-        # Sort candidates by change percentage (best first)
-        candidates.sort(key=lambda x: x[1], reverse=True)
-        
-        logger.info(f"Found {len(candidates)} swap candidates exceeding threshold")
-        
-        # Check each candidate against additional protection criteria
-        for coin, change in candidates:
-            # Estimate units to receive
-            estimated_units = self.estimate_units_to_receive(
-                self.current_coin, coin, current_amount, self.last_prices
-            )
-            
-            # PROTECTION 1: Per-coin unit protection
-            last_units = self.get_last_held_units(coin)
-            if last_units > 0:
-                # Apply 1% buffer for coin units (to avoid tiny gains)
-                min_required_units = last_units * 1.01
-                if estimated_units <= min_required_units:
-                    logger.info(
-                        f"Rejecting {coin}: Would get {estimated_units} units, "
-                        f"but previously held {last_units} and need >1% gain"
-                    )
-                    continue
-                    
-            # PROTECTION 3: Global accumulated profit protection
-            global_equivalent = self.calculate_global_equivalent(
-                coin, estimated_units, self.last_prices
-            )
-            
-            # Only allow if it preserves at least 90% of the global peak
-            min_global_value = self.max_global_equivalent * (1 - self.global_threshold)
-            if global_equivalent < min_global_value:
-                logger.info(
-                    f"Rejecting {coin}: Global value would be {global_equivalent} "
-                    f"which is below minimum of {min_global_value} "
-                    f"({self.global_threshold*100}% drop from peak of {self.max_global_equivalent})"
-                )
-                continue
-                
-            # If we get here, this coin is a valid swap target
-            best_coin = coin
-            best_change = change
-            logger.info(
-                f"Selected {coin} as swap target: change={change:.2%}, "
-                f"units={estimated_units} (previous={last_units}), "
-                f"global value={global_equivalent} (minimum={min_global_value})"
-            )
-            break
->>>>>>> 60e29b17
 
         if best_coin:
             logger.info(f"BOT [{self.name}] ✅ SWAP CANDIDATE FOUND: {best_coin} with change {best_change}")
